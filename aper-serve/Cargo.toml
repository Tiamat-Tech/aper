--- conflicted
+++ resolved
@@ -2,18 +2,11 @@
 name = "aper-serve"
 version = "0.1.0"
 edition = "2018"
-<<<<<<< HEAD
-=======
 repository = "https://github.com/drifting-in-space/aper"
->>>>>>> b45e59ea
 
 [dependencies]
 aper = {path = "../aper"}
 aper-jamsocket = {path = "../aper-jamsocket"}
 env_logger = "0.9.0"
-<<<<<<< HEAD
-jamsocket-server = { version="0.1.3", path="../../jamsocket/jamsocket-server" }
-=======
 jamsocket-server = { git = "https://github.com/jamsocket/jamsocket", version="0.1.5" }
->>>>>>> b45e59ea
 log = "0.4.14"